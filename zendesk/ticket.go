package zendesk

import (
	"context"
	"encoding/json"
	"fmt"
	"strconv"
	"strings"
	"time"
)

type CustomField struct {
	ID int64 `json:"id"`
	// Valid types are string or []string.
	Value interface{} `json:"value"`
}

// UnmarshalJSON Custom Unmarshal function required because a custom field's value can be
// a string or array of strings.
func (cf *CustomField) UnmarshalJSON(data []byte) error {
	var temp map[string]interface{}
	if err := json.Unmarshal(data, &temp); err != nil {
		return err
	}

	cf.ID = int64(temp["id"].(float64))

	switch v := temp["value"].(type) {
	case string, nil, bool:
		cf.Value = v
	case []interface{}:
		var list []string

		for _, v := range temp["value"].([]interface{}) {
			if s, ok := v.(string); ok {
				list = append(list, s)
			} else {
				return fmt.Errorf("%T is an invalid type for custom field value", v)
			}
		}

		cf.Value = list
	default:
		return fmt.Errorf("%T is an invalid type for custom field value", v)
	}

	return nil
}

type Ticket struct {
	ID              int64         `json:"id,omitempty"`
	URL             string        `json:"url,omitempty"`
	ExternalID      string        `json:"external_id,omitempty"`
	Type            string        `json:"type,omitempty"`
	Subject         string        `json:"subject,omitempty"`
	RawSubject      string        `json:"raw_subject,omitempty"`
	Description     string        `json:"description,omitempty"`
	Priority        string        `json:"priority,omitempty"`
	Status          string        `json:"status,omitempty"`
	Recipient       string        `json:"recipient,omitempty"`
	RequesterID     int64         `json:"requester_id,omitempty"`
	SubmitterID     int64         `json:"submitter_id,omitempty"`
	AssigneeID      int64         `json:"assignee_id,omitempty"`
	OrganizationID  int64         `json:"organization_id,omitempty"`
	GroupID         int64         `json:"group_id,omitempty"`
	CollaboratorIDs []int64       `json:"collaborator_ids,omitempty"`
	FollowerIDs     []int64       `json:"follower_ids,omitempty"`
	EmailCCIDs      []int64       `json:"email_cc_ids,omitempty"`
	ForumTopicID    int64         `json:"forum_topic_id,omitempty"`
	ProblemID       int64         `json:"problem_id,omitempty"`
	HasIncidents    bool          `json:"has_incidents,omitempty"`
	DueAt           time.Time     `json:"due_at,omitempty"`
	Tags            []string      `json:"tags,omitempty"`
	CustomFields    []CustomField `json:"custom_fields,omitempty"`

	// TODO: Via          #123

	SatisfactionRating struct {
		ID      int64  `json:"id"`
		Score   string `json:"score"`
		Comment string `json:"comment"`
	} `json:"satisfaction_rating,omitempty"`

	SharingAgreementIDs []int64   `json:"sharing_agreement_ids,omitempty"`
	FollowupIDs         []int64   `json:"followup_ids,omitempty"`
	ViaFollowupSourceID int64     `json:"via_followup_source_id,omitempty"`
	MacroIDs            []int64   `json:"macro_ids,omitempty"`
	TicketFormID        int64     `json:"ticket_form_id,omitempty"`
	BrandID             int64     `json:"brand_id,omitempty"`
	AllowChannelback    bool      `json:"allow_channelback,omitempty"`
	AllowAttachments    bool      `json:"allow_attachments,omitempty"`
	IsPublic            bool      `json:"is_public,omitempty"`
	CreatedAt           time.Time `json:"created_at,omitempty"`
	UpdatedAt           time.Time `json:"updated_at,omitempty"`

	// Collaborators is POST only
	Collaborators Collaborators `json:"collaborators,omitempty"`

	// Comment is POST only and required
	Comment TicketComment `json:"comment,omitempty"`

	// TODO: TicketAudit (POST only) #126
}

type TicketListOptions struct {
	PageOptions

	// SortBy can take "assignee", "assignee.name", "created_at", "group", "id",
	// "locale", "requester", "requester.name", "status", "subject", "updated_at"
	SortBy string `url:"sort_by,omitempty"`

	// SortOrder can take "asc" or "desc"
	SortOrder string `url:"sort_order,omitempty"`
}

// TicketAPI an interface containing all ticket related methods
type TicketAPI interface {
	GetTickets(ctx context.Context, opts *TicketListOptions) ([]Ticket, Page, error)
	GetTicket(ctx context.Context, id int64) (Ticket, error)
	GetMultipleTickets(ctx context.Context, ticketIDs []int64) ([]Ticket, error)
	CreateTicket(ctx context.Context, ticket Ticket) (Ticket, error)
	UpdateTicket(ctx context.Context, ticketID int64, ticket Ticket) (Ticket, error)
}

// GetTickets get ticket list
//
// ref: https://developer.zendesk.com/rest_api/docs/support/tickets#list-tickets
func (z *Client) GetTickets(ctx context.Context, opts *TicketListOptions) ([]Ticket, Page, error) {
	var data struct {
		Tickets []Ticket `json:"tickets"`
		Page
	}

	tmp := opts
	if tmp == nil {
		tmp = &TicketListOptions{}
	}

	u, err := addOptions("/tickets.json", tmp)
	if err != nil {
		return nil, Page{}, err
	}

	body, err := z.get(ctx, u)
	if err != nil {
		return nil, Page{}, err
	}

	err = json.Unmarshal(body, &data)
	if err != nil {
		return nil, Page{}, err
	}
	return data.Tickets, data.Page, nil
}

// GetTicket gets a specified ticket
//
// ref: https://developer.zendesk.com/rest_api/docs/support/tickets#show-ticket
func (z *Client) GetTicket(ctx context.Context, ticketID int64) (Ticket, error) {
	var result struct {
		Ticket Ticket `json:"ticket"`
	}

	body, err := z.get(ctx, fmt.Sprintf("/tickets/%d.json", ticketID))
	if err != nil {
		return Ticket{}, err
	}

	err = json.Unmarshal(body, &result)
	if err != nil {
		return Ticket{}, err
	}

	return result.Ticket, err
}

// GetMultipleTickets gets multiple specified tickets
//
// ref: https://developer.zendesk.com/rest_api/docs/support/tickets#show-multiple-tickets
func (z *Client) GetMultipleTickets(ctx context.Context, ticketIDs []int64) ([]Ticket, error) {
	var result struct {
		Tickets []Ticket `json:"tickets"`
	}

	var req struct {
		IDs string `url:"ids,omitempty"`
	}
	idStrs := make([]string, len(ticketIDs))
	for i := 0; i < len(ticketIDs); i++ {
		idStrs[i] = strconv.FormatInt(ticketIDs[i], 10)
	}
	req.IDs = strings.Join(idStrs, ",")

	u, err := addOptions("/tickets/show_many.json", req)
	if err != nil {
		return nil, err
	}

	body, err := z.get(ctx, u)
	if err != nil {
		return nil, err
	}

	err = json.Unmarshal(body, &result)
	if err != nil {
		return nil, err
	}
	return result.Tickets, nil
}

// CreateTicket create a new ticket
//
// ref: https://developer.zendesk.com/rest_api/docs/support/tickets#create-ticket
func (z *Client) CreateTicket(ctx context.Context, ticket Ticket) (Ticket, error) {
	var data, result struct {
		Ticket Ticket `json:"ticket"`
	}
	data.Ticket = ticket

	body, err := z.post(ctx, "/tickets.json", data)
	if err != nil {
		return Ticket{}, err
	}

	err = json.Unmarshal(body, &result)
	if err != nil {
		return Ticket{}, err
	}
	return result.Ticket, nil
}

<<<<<<< HEAD
// UpdateTicket updates the specified ticket
//
// ref: https://developer.zendesk.com/rest_api/docs/support/tickets#update-ticket
func (z *Client) UpdateTicket(ctx context.Context, id int64, ticket Ticket) (Ticket, error) {
	var data, result struct {
		Ticket Ticket `json:"ticket"`
	}

	data.Ticket = ticket
	path := fmt.Sprintf("/tickets/%d.json", id)
	body, err := z.put(ctx, path, data)

=======
// UpdateTicket update an existing ticket
// ref: https://developer.zendesk.com/rest_api/docs/support/tickets#update-ticket
func (z *Client) UpdateTicket(ctx context.Context, ticketID int64, ticket Ticket) (Ticket, error) {
	var data, result struct {
		Ticket Ticket `json:"ticket"`
	}
	data.Ticket = ticket

	body, err := z.put(ctx, fmt.Sprintf("/tickets/%d.json", ticketID), data)
>>>>>>> 5b495ff6
	if err != nil {
		return Ticket{}, err
	}

	err = json.Unmarshal(body, &result)
	if err != nil {
		return Ticket{}, err
	}
<<<<<<< HEAD

=======
>>>>>>> 5b495ff6
	return result.Ticket, nil
}<|MERGE_RESOLUTION|>--- conflicted
+++ resolved
@@ -229,7 +229,7 @@
 	return result.Ticket, nil
 }
 
-<<<<<<< HEAD
+
 // UpdateTicket updates the specified ticket
 //
 // ref: https://developer.zendesk.com/rest_api/docs/support/tickets#update-ticket
@@ -242,7 +242,7 @@
 	path := fmt.Sprintf("/tickets/%d.json", id)
 	body, err := z.put(ctx, path, data)
 
-=======
+
 // UpdateTicket update an existing ticket
 // ref: https://developer.zendesk.com/rest_api/docs/support/tickets#update-ticket
 func (z *Client) UpdateTicket(ctx context.Context, ticketID int64, ticket Ticket) (Ticket, error) {
@@ -252,18 +252,14 @@
 	data.Ticket = ticket
 
 	body, err := z.put(ctx, fmt.Sprintf("/tickets/%d.json", ticketID), data)
->>>>>>> 5b495ff6
-	if err != nil {
-		return Ticket{}, err
-	}
-
-	err = json.Unmarshal(body, &result)
-	if err != nil {
-		return Ticket{}, err
-	}
-<<<<<<< HEAD
-
-=======
->>>>>>> 5b495ff6
+	if err != nil {
+		return Ticket{}, err
+	}
+
+	err = json.Unmarshal(body, &result)
+	if err != nil {
+		return Ticket{}, err
+	}
+
 	return result.Ticket, nil
 }